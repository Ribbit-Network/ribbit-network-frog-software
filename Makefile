--- conflicted
+++ resolved
@@ -4,7 +4,7 @@
 BOARD := ribbit
 BUILD_DIR := ${PORT_DIR}/build-${BOARD}
 
-DEVICE := /dev/ttyACM0
+DEVICE := /dev/cu.usbmodem101
 
 .PHONY: build
 build:
@@ -32,11 +32,7 @@
 
 .PHONY: flash
 flash: build
-<<<<<<< HEAD
-	esptool.py -p /dev/cu.usbmodem1101 -b 460800 --before default_reset --after no_reset \
-=======
 	esptool.py -p ${DEVICE} -b 460800 --before default_reset --after no_reset \
->>>>>>> 62c136ee
 		--chip esp32s3 \
 		write_flash --flash_mode dio --flash_size detect --flash_freq 80m \
 		0x0 firmware/bootloader.bin \
