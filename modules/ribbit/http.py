--- conflicted
+++ resolved
@@ -7,6 +7,7 @@
 
 from ._static import assets
 from .config import DOMAIN_LOCAL, DOMAIN_NAMES
+from ribbit.utils.time import isotime
 
 
 Request.max_content_length = 1 << 30
@@ -48,7 +49,29 @@
         while True:
             ret = collections.OrderedDict()
             for sensor in registry.sensors.values():
-                ret[sensor.config.name] = sensor.export()
+                if sensor.config.name == "dps310":
+                    ret[sensor.config.name] = {
+                        "temperature": sensor.temperature,
+                        "pressure": sensor.pressure,
+                        "t": isotime(sensor.last_update),
+                    }
+                elif sensor.config.name == "scd30":
+                    ret[sensor.config.name] = {
+                        "temperature": sensor.temperature,
+                        "co2": sensor.co2,
+                        "humidity": sensor.humidity,
+                        "t": isotime(sensor.last_update),
+                    }
+                elif sensor.config.name == "gps":
+                    ret[sensor.config.name] = {
+                        "has_fix": sensor.has_fix,
+                        "latitude": sensor.latitude,
+                        "longitude": sensor.longitude,
+                        "altitude": sensor.altitude,
+                        "t": isotime(sensor.last_update),
+                    }
+                else:
+                    print(f'Unknown sensor type: {sensor.config.name}')
 
             await ws.send(json.dumps(ret))
 
@@ -66,9 +89,6 @@
                 out["value"] = value
         
         return json.dumps(ret), 200, {"Content-Type": "application/json"}
-<<<<<<< HEAD
-    
-=======
 
     @app.patch("/api/config")
     async def config_set(req):
@@ -88,5 +108,4 @@
                 {"Content-Type": "application/json"},
             )
 
->>>>>>> 62c136ee
     return app